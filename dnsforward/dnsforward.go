package dnsforward

import (
	"fmt"
	"net"
	"net/http"
	"runtime"
	"sync"
	"time"

	"github.com/AdguardTeam/AdGuardHome/dnsfilter"
	"github.com/AdguardTeam/AdGuardHome/querylog"
	"github.com/AdguardTeam/AdGuardHome/stats"
	"github.com/AdguardTeam/dnsproxy/proxy"
	"github.com/AdguardTeam/golibs/log"
	"github.com/joomcode/errorx"
	"github.com/miekg/dns"
)

// DefaultTimeout is the default upstream timeout
const DefaultTimeout = 5 * time.Second

const (
	safeBrowsingBlockHost = "standard-block.dns.adguard.com"
	parentalBlockHost     = "family-block.dns.adguard.com"
)

var defaultDNS = []string{
	"tls://dns.quad9.net",
	"tls://9.9.9.9",
	"tls://1.1.1.1",
	"https://dns10.quad9.net/dns-query",
	"9.9.9.9",
	"1.1.1.1",
	"https://dns10.quad9.net/dns-query",
}
var defaultBootstrap = []string{"9.9.9.10", "149.112.112.10", "2620:fe::10", "2620:fe::fe:10"}

var webRegistered bool

// Server is the main way to start a DNS server.
//
// Example:
//  s := dnsforward.Server{}
//  err := s.Start(nil) // will start a DNS server listening on default port 53, in a goroutine
//  err := s.Reconfigure(ServerConfig{UDPListenAddr: &net.UDPAddr{Port: 53535}}) // will reconfigure running DNS server to listen on UDP port 53535
//  err := s.Stop() // will stop listening on port 53535 and cancel all goroutines
//  err := s.Start(nil) // will start listening again, on port 53535, in a goroutine
//
// The zero Server is empty and ready for use.
type Server struct {
	dnsProxy  *proxy.Proxy         // DNS proxy instance
	dnsFilter *dnsfilter.Dnsfilter // DNS filter instance
	queryLog  querylog.QueryLog    // Query log instance
	stats     stats.Stats
	access    *accessCtx

	// DNS proxy instance for internal usage
	// We don't Start() it and so no listen port is required.
	internalProxy *proxy.Proxy

	isRunning bool

	sync.RWMutex
	conf ServerConfig
}

// NewServer creates a new instance of the dnsforward.Server
// Note: this function must be called only once
func NewServer(dnsFilter *dnsfilter.Dnsfilter, stats stats.Stats, queryLog querylog.QueryLog) *Server {
	s := &Server{}
	s.dnsFilter = dnsFilter
	s.stats = stats
	s.queryLog = queryLog

	if runtime.GOARCH == "mips" || runtime.GOARCH == "mipsle" {
		// Use plain DNS on MIPS, encryption is too slow
		defaultDNS = defaultBootstrap
	}
	return s
}

// Close - close object
func (s *Server) Close() {
	s.Lock()
	s.dnsFilter = nil
	s.stats = nil
	s.queryLog = nil
	s.dnsProxy = nil
	s.Unlock()
}

// WriteDiskConfig - write configuration
func (s *Server) WriteDiskConfig(c *FilteringConfig) {
	s.RLock()
	sc := s.conf.FilteringConfig
	*c = sc
	c.RatelimitWhitelist = stringArrayDup(sc.RatelimitWhitelist)
	c.BootstrapDNS = stringArrayDup(sc.BootstrapDNS)
	c.AllowedClients = stringArrayDup(sc.AllowedClients)
	c.DisallowedClients = stringArrayDup(sc.DisallowedClients)
	c.BlockedHosts = stringArrayDup(sc.BlockedHosts)
	c.UpstreamDNS = stringArrayDup(sc.UpstreamDNS)
	s.RUnlock()
}

// Resolve - get IP addresses by host name from an upstream server.
// No request/response filtering is performed.
// Query log and Stats are not updated.
// This method may be called before Start().
func (s *Server) Resolve(host string) ([]net.IPAddr, error) {
	s.RLock()
	defer s.RUnlock()
	return s.internalProxy.LookupIPAddr(host)
}

// Exchange - send DNS request to an upstream server and receive response
// No request/response filtering is performed.
// Query log and Stats are not updated.
// This method may be called before Start().
func (s *Server) Exchange(req *dns.Msg) (*dns.Msg, error) {
	s.RLock()
	defer s.RUnlock()

	ctx := &proxy.DNSContext{
		Proto:     "udp",
		Req:       req,
		StartTime: time.Now(),
	}
	err := s.internalProxy.Resolve(ctx)
	if err != nil {
		return nil, err
	}
	return ctx.Res, nil
}

// Start starts the DNS server
func (s *Server) Start() error {
	s.Lock()
	defer s.Unlock()
	return s.startInternal()
}

// startInternal starts without locking
func (s *Server) startInternal() error {
	err := s.dnsProxy.Start()
	if err == nil {
		s.isRunning = true
	}
	return err
}

// Prepare the object
func (s *Server) Prepare(config *ServerConfig) error {
	// 1. Initialize the server configuration
	// --
	if config != nil {
		s.conf = *config
		if s.conf.BlockingMode == "custom_ip" {
			s.conf.BlockingIPAddrv4 = net.ParseIP(s.conf.BlockingIPv4)
			s.conf.BlockingIPAddrv6 = net.ParseIP(s.conf.BlockingIPv6)
			if s.conf.BlockingIPAddrv4 == nil || s.conf.BlockingIPAddrv6 == nil {
				return fmt.Errorf("DNS: invalid custom blocking IP address specified")
			}
		}
	}

	// 2. Set default values in the case if nothing is configured
	// --
	s.initDefaultSettings()

	// 3. Prepare DNS servers settings
	// --
	err := s.prepareUpstreamSettings()
	if err != nil {
		return err
	}

<<<<<<< HEAD
	proxyConfig := proxy.Config{
		UDPListenAddr:          s.conf.UDPListenAddr,
		TCPListenAddr:          s.conf.TCPListenAddr,
		Ratelimit:              int(s.conf.Ratelimit),
		RatelimitWhitelist:     s.conf.RatelimitWhitelist,
		RefuseAny:              s.conf.RefuseAny,
		CacheEnabled:           true,
		CacheSizeBytes:         int(s.conf.CacheSize),
		CacheMinTTL:            s.conf.CacheMinTTL,
		CacheMaxTTL:            s.conf.CacheMaxTTL,
		BeforeRequestHandler:   s.beforeRequestHandler,
		RequestHandler:         s.handleDNSRequest,
		AllServers:             s.conf.AllServers,
		EnableEDNSClientSubnet: s.conf.EnableEDNSClientSubnet,
		UpstreamConfig: &proxy.UpstreamConfig{
			Upstreams:               s.conf.Upstreams,
			DomainReservedUpstreams: s.conf.DomainsReservedUpstreams,
		},
	}

	intlProxyConfig := proxy.Config{
		CacheEnabled:   true,
		CacheSizeBytes: 4096,
		UpstreamConfig: &proxy.UpstreamConfig{
			Upstreams:               s.conf.Upstreams,
			DomainReservedUpstreams: s.conf.DomainsReservedUpstreams,
		},
	}
	s.internalProxy = &proxy.Proxy{Config: intlProxyConfig}
=======
	// 3. Create DNS proxy configuration
	// --
	var proxyConfig proxy.Config
	proxyConfig, err = s.createProxyConfig()
	if err != nil {
		return err
	}

	// 4. Prepare a DNS proxy instance that we use for internal DNS queries
	// --
	s.prepareIntlProxy()
>>>>>>> 1f954ab6

	// 5. Initialize DNS access module
	// --
	s.access = &accessCtx{}
	err = s.access.Init(s.conf.AllowedClients, s.conf.DisallowedClients, s.conf.BlockedHosts)
	if err != nil {
		return err
	}

<<<<<<< HEAD
	if s.conf.TLSListenAddr != nil && len(s.conf.CertificateChainData) != 0 && len(s.conf.PrivateKeyData) != 0 {
		proxyConfig.TLSListenAddr = s.conf.TLSListenAddr
		s.conf.cert, err = tls.X509KeyPair(s.conf.CertificateChainData, s.conf.PrivateKeyData)
		if err != nil {
			return errorx.Decorate(err, "Failed to parse TLS keypair")
		}

		if s.conf.StrictSNICheck {
			x, err := x509.ParseCertificate(s.conf.cert.Certificate[0])
			if err != nil {
				return errorx.Decorate(err, "x509.ParseCertificate(): %s", err)
			}
			if len(x.DNSNames) != 0 {
				s.conf.dnsNames = x.DNSNames
				log.Debug("DNS: using DNS names from certificate's SAN: %v", x.DNSNames)
				sort.Strings(s.conf.dnsNames)
			} else {
				s.conf.dnsNames = append(s.conf.dnsNames, x.Subject.CommonName)
				log.Debug("DNS: using DNS name from certificate's CN: %s", x.Subject.CommonName)
			}
		}

		proxyConfig.TLSConfig = &tls.Config{
			GetCertificate: s.onGetCertificate,
			MinVersion:     tls.VersionTLS12,
		}
	}
	upstream.RootCAs = s.conf.TLSv12Roots
	upstream.CipherSuites = s.conf.TLSCiphers

	if proxyConfig.UpstreamConfig == nil || len(proxyConfig.UpstreamConfig.Upstreams) == 0 {
		log.Fatal("len(proxyConfig.Upstreams) == 0")
	}

=======
	// 6. Register web handlers if necessary
	// --
>>>>>>> 1f954ab6
	if !webRegistered && s.conf.HTTPRegister != nil {
		webRegistered = true
		s.registerHandlers()
	}

	// 7. Create the main DNS proxy instance
	// --
	s.dnsProxy = &proxy.Proxy{Config: proxyConfig}
	return nil
}

// Stop stops the DNS server
func (s *Server) Stop() error {
	s.Lock()
	defer s.Unlock()
	return s.stopInternal()
}

// stopInternal stops without locking
func (s *Server) stopInternal() error {
	if s.dnsProxy != nil {
		err := s.dnsProxy.Stop()
		if err != nil {
			return errorx.Decorate(err, "could not stop the DNS server properly")
		}
	}

	s.isRunning = false
	return nil
}

// IsRunning returns true if the DNS server is running
func (s *Server) IsRunning() bool {
	s.RLock()
	defer s.RUnlock()
	return s.isRunning
}

// Reconfigure applies the new configuration to the DNS server
func (s *Server) Reconfigure(config *ServerConfig) error {
	s.Lock()
	defer s.Unlock()

	log.Print("Start reconfiguring the server")
	err := s.stopInternal()
	if err != nil {
		return errorx.Decorate(err, "could not reconfigure the server")
	}

	// It seems that net.Listener.Close() doesn't close file descriptors right away.
	// We wait for some time and hope that this fd will be closed.
	time.Sleep(100 * time.Millisecond)

	err = s.Prepare(config)
	if err != nil {
		return errorx.Decorate(err, "could not reconfigure the server")
	}

	err = s.startInternal()
	if err != nil {
		return errorx.Decorate(err, "could not reconfigure the server")
	}

	return nil
}

// ServeHTTP is a HTTP handler method we use to provide DNS-over-HTTPS
func (s *Server) ServeHTTP(w http.ResponseWriter, r *http.Request) {
	s.RLock()
	p := s.dnsProxy
	s.RUnlock()
	if p != nil { // an attempt to protect against race in case we're here after Close() was called
		p.ServeHTTP(w, r)
	}
<<<<<<< HEAD
}

// Get IP address from net.Addr object
// Note: we can't use net.SplitHostPort(a.String()) because of IPv6 zone:
// https://github.com/AdguardTeam/AdGuardHome/issues/1261
func ipFromAddr(a net.Addr) string {
	switch addr := a.(type) {
	case *net.UDPAddr:
		return addr.IP.String()
	case *net.TCPAddr:
		return addr.IP.String()
	}
	return ""
}

func (s *Server) beforeRequestHandler(p *proxy.Proxy, d *proxy.DNSContext) (bool, error) {
	ip := ipFromAddr(d.Addr)
	if s.access.IsBlockedIP(ip) {
		log.Tracef("Client IP %s is blocked by settings", ip)
		return false, nil
	}

	if len(d.Req.Question) == 1 {
		host := strings.TrimSuffix(d.Req.Question[0].Name, ".")
		if s.access.IsBlockedDomain(host) {
			log.Tracef("Domain %s is blocked by settings", host)
			return false, nil
		}
	}

	return true, nil
}

// To transfer information between modules
type dnsContext struct {
	srv                  *Server
	proxyCtx             *proxy.DNSContext
	setts                *dnsfilter.RequestFilteringSettings // filtering settings for this client
	startTime            time.Time
	result               *dnsfilter.Result
	origResp             *dns.Msg     // response received from upstream servers.  Set when response is modified by filtering
	origQuestion         dns.Question // question received from client.  Set when Rewrites are used.
	err                  error        // error returned from the module
	protectionEnabled    bool         // filtering is enabled, dnsfilter object is ready
	responseFromUpstream bool         // response is received from upstream servers
	origReqDNSSEC        bool         // DNSSEC flag in the original request from user
}

const (
	resultDone   = iota // module has completed its job, continue
	resultFinish        // module has completed its job, exit normally
	resultError         // an error occurred, exit with an error
)

// Perform initial checks;  process WHOIS & rDNS
func processInitial(ctx *dnsContext) int {
	s := ctx.srv
	d := ctx.proxyCtx
	if s.conf.AAAADisabled && d.Req.Question[0].Qtype == dns.TypeAAAA {
		_ = proxy.CheckDisabledAAAARequest(d, true)
		return resultFinish
	}

	if s.conf.OnDNSRequest != nil {
		s.conf.OnDNSRequest(d)
	}

	// disable Mozilla DoH
	if (d.Req.Question[0].Qtype == dns.TypeA || d.Req.Question[0].Qtype == dns.TypeAAAA) &&
		d.Req.Question[0].Name == "use-application-dns.net." {
		d.Res = s.genNXDomain(d.Req)
		return resultFinish
	}

	return resultDone
}

// Apply filtering logic
func processFilteringBeforeRequest(ctx *dnsContext) int {
	s := ctx.srv
	d := ctx.proxyCtx

	s.RLock()
	// Synchronize access to s.dnsFilter so it won't be suddenly uninitialized while in use.
	// This could happen after proxy server has been stopped, but its workers are not yet exited.
	//
	// A better approach is for proxy.Stop() to wait until all its workers exit,
	//  but this would require the Upstream interface to have Close() function
	//  (to prevent from hanging while waiting for unresponsive DNS server to respond).

	var err error
	ctx.protectionEnabled = s.conf.ProtectionEnabled && s.dnsFilter != nil
	if ctx.protectionEnabled {
		ctx.setts = s.getClientRequestFilteringSettings(d)
		ctx.result, err = s.filterDNSRequest(ctx)
	}
	s.RUnlock()

	if err != nil {
		ctx.err = err
		return resultError
	}
	return resultDone
}

// Pass request to upstream servers;  process the response
func processUpstream(ctx *dnsContext) int {
	s := ctx.srv
	d := ctx.proxyCtx
	if d.Res != nil {
		return resultDone // response is already set - nothing to do
	}

	if d.Addr != nil && s.conf.GetUpstreamsByClient != nil {
		clientIP := ipFromAddr(d.Addr)
		upstreams := s.conf.GetUpstreamsByClient(clientIP)
		if len(upstreams) > 0 {
			log.Debug("Using custom upstreams for %s", clientIP)
			if d.CustomUpstreamConfig == nil {
				d.CustomUpstreamConfig = &proxy.UpstreamConfig{
					Upstreams:               make([]upstream.Upstream, 0),
					DomainReservedUpstreams: make(map[string][]upstream.Upstream),
				}
			}

			d.CustomUpstreamConfig.Upstreams = upstreams
		}
	}

	if s.conf.EnableDNSSEC {
		opt := d.Req.IsEdns0()
		if opt == nil {
			log.Debug("DNS: Adding OPT record with DNSSEC flag")
			d.Req.SetEdns0(4096, true)
		} else if !opt.Do() {
			opt.SetDo(true)
		} else {
			ctx.origReqDNSSEC = true
		}
	}

	// request was not filtered so let it be processed further
	err := s.dnsProxy.Resolve(d)
	if err != nil {
		ctx.err = err
		return resultError
	}

	ctx.responseFromUpstream = true
	return resultDone
}

// Process DNSSEC after response from upstream server
func processDNSSECAfterResponse(ctx *dnsContext) int {
	d := ctx.proxyCtx

	if !ctx.responseFromUpstream || // don't process response if it's not from upstream servers
		!ctx.srv.conf.EnableDNSSEC {
		return resultDone
	}

	optResp := d.Res.IsEdns0()
	if !ctx.origReqDNSSEC && optResp != nil && optResp.Do() {
		return resultDone
	}

	// Remove RRSIG records from response
	//  because there is no DO flag in the original request from client,
	//  but we have EnableDNSSEC set, so we have set DO flag ourselves,
	//  and now we have to clean up the DNS records our client didn't ask for.

	answers := []dns.RR{}
	for _, a := range d.Res.Answer {
		switch a.(type) {
		case *dns.RRSIG:
			log.Debug("Removing RRSIG record from response: %v", a)
		default:
			answers = append(answers, a)
		}
	}
	d.Res.Answer = answers

	answers = []dns.RR{}
	for _, a := range d.Res.Ns {
		switch a.(type) {
		case *dns.RRSIG:
			log.Debug("Removing RRSIG record from response: %v", a)
		default:
			answers = append(answers, a)
		}
	}
	d.Res.Ns = answers

	return resultDone
}

// Apply filtering logic after we have received response from upstream servers
func processFilteringAfterResponse(ctx *dnsContext) int {
	s := ctx.srv
	d := ctx.proxyCtx
	res := ctx.result
	var err error

	switch res.Reason {
	case dnsfilter.ReasonRewrite:
		if len(res.CanonName) == 0 {
			break
		}
		d.Req.Question[0] = ctx.origQuestion
		d.Res.Question[0] = ctx.origQuestion

		if len(d.Res.Answer) != 0 {
			answer := []dns.RR{}
			answer = append(answer, s.genCNAMEAnswer(d.Req, res.CanonName))
			answer = append(answer, d.Res.Answer...) // host -> IP
			d.Res.Answer = answer
		}

	case dnsfilter.NotFilteredWhiteList:
		// nothing

	default:
		if !ctx.protectionEnabled || // filters are disabled: there's nothing to check for
			!ctx.responseFromUpstream { // only check response if it's from an upstream server
			break
		}
		origResp2 := d.Res
		ctx.result, err = s.filterDNSResponse(ctx)
		if err != nil {
			ctx.err = err
			return resultError
		}
		if ctx.result != nil {
			ctx.origResp = origResp2 // matched by response
		} else {
			ctx.result = &dnsfilter.Result{}
		}
	}

	return resultDone
}

// Write Stats data and logs
func processQueryLogsAndStats(ctx *dnsContext) int {
	elapsed := time.Since(ctx.startTime)
	s := ctx.srv
	d := ctx.proxyCtx

	shouldLog := true
	msg := d.Req

	// don't log ANY request if refuseAny is enabled
	if len(msg.Question) >= 1 && msg.Question[0].Qtype == dns.TypeANY && s.conf.RefuseAny {
		shouldLog = false
	}

	s.RLock()
	// Synchronize access to s.queryLog and s.stats so they won't be suddenly uninitialized while in use.
	// This can happen after proxy server has been stopped, but its workers haven't yet exited.
	if shouldLog && s.queryLog != nil {
		p := querylog.AddParams{
			Question:   msg,
			Answer:     d.Res,
			OrigAnswer: ctx.origResp,
			Result:     ctx.result,
			Elapsed:    elapsed,
			ClientIP:   getIP(d.Addr),
		}
		if d.Upstream != nil {
			p.Upstream = d.Upstream.Address()
		}
		s.queryLog.Add(p)
	}

	s.updateStats(d, elapsed, *ctx.result)
	s.RUnlock()

	return resultDone
}

// handleDNSRequest filters the incoming DNS requests and writes them to the query log
// nolint (gocyclo)
func (s *Server) handleDNSRequest(p *proxy.Proxy, d *proxy.DNSContext) error {
	ctx := &dnsContext{srv: s, proxyCtx: d}
	ctx.result = &dnsfilter.Result{}
	ctx.startTime = time.Now()

	type modProcessFunc func(ctx *dnsContext) int
	mods := []modProcessFunc{
		processInitial,
		processFilteringBeforeRequest,
		processUpstream,
		processDNSSECAfterResponse,
		processFilteringAfterResponse,
		processQueryLogsAndStats,
	}
	for _, process := range mods {
		r := process(ctx)
		switch r {
		case resultDone:
			// continue: call the next filter

		case resultFinish:
			return nil

		case resultError:
			return ctx.err
		}
	}

	if d.Res != nil {
		d.Res.Compress = true // some devices require DNS message compression
	}
	return nil
}

// Get IP address from net.Addr
func getIP(addr net.Addr) net.IP {
	switch addr := addr.(type) {
	case *net.UDPAddr:
		return addr.IP
	case *net.TCPAddr:
		return addr.IP
	}
	return nil
}

func (s *Server) updateStats(d *proxy.DNSContext, elapsed time.Duration, res dnsfilter.Result) {
	if s.stats == nil {
		return
	}

	e := stats.Entry{}
	e.Domain = strings.ToLower(d.Req.Question[0].Name)
	e.Domain = e.Domain[:len(e.Domain)-1] // remove last "."
	switch addr := d.Addr.(type) {
	case *net.UDPAddr:
		e.Client = addr.IP
	case *net.TCPAddr:
		e.Client = addr.IP
	}
	e.Time = uint32(elapsed / 1000)
	switch res.Reason {

	case dnsfilter.NotFilteredNotFound:
		fallthrough
	case dnsfilter.NotFilteredWhiteList:
		fallthrough
	case dnsfilter.NotFilteredError:
		fallthrough
	case dnsfilter.ReasonRewrite:
		fallthrough
	case dnsfilter.RewriteEtcHosts:
		e.Result = stats.RNotFiltered

	case dnsfilter.FilteredSafeBrowsing:
		e.Result = stats.RSafeBrowsing
	case dnsfilter.FilteredParental:
		e.Result = stats.RParental
	case dnsfilter.FilteredSafeSearch:
		e.Result = stats.RSafeSearch

	case dnsfilter.FilteredBlackList:
		fallthrough
	case dnsfilter.FilteredInvalid:
		fallthrough
	case dnsfilter.FilteredBlockedService:
		e.Result = stats.RFiltered
	}
	s.stats.Update(e)
}

// getClientRequestFilteringSettings lookups client filtering settings
// using the client's IP address from the DNSContext
func (s *Server) getClientRequestFilteringSettings(d *proxy.DNSContext) *dnsfilter.RequestFilteringSettings {
	setts := s.dnsFilter.GetConfig()
	setts.FilteringEnabled = true
	if s.conf.FilterHandler != nil {
		clientAddr := ipFromAddr(d.Addr)
		s.conf.FilterHandler(clientAddr, &setts)
	}
	return &setts
}

// filterDNSRequest applies the dnsFilter and sets d.Res if the request was filtered
func (s *Server) filterDNSRequest(ctx *dnsContext) (*dnsfilter.Result, error) {
	d := ctx.proxyCtx
	req := d.Req
	host := strings.TrimSuffix(req.Question[0].Name, ".")
	res, err := s.dnsFilter.CheckHost(host, d.Req.Question[0].Qtype, ctx.setts)
	if err != nil {
		// Return immediately if there's an error
		return nil, errorx.Decorate(err, "dnsfilter failed to check host '%s'", host)

	} else if res.IsFiltered {
		// log.Tracef("Host %s is filtered, reason - '%s', matched rule: '%s'", host, res.Reason, res.Rule)
		d.Res = s.genDNSFilterMessage(d, &res)

	} else if (res.Reason == dnsfilter.ReasonRewrite || res.Reason == dnsfilter.RewriteEtcHosts) &&
		len(res.IPList) != 0 {
		resp := s.makeResponse(req)

		name := host
		if len(res.CanonName) != 0 {
			resp.Answer = append(resp.Answer, s.genCNAMEAnswer(req, res.CanonName))
			name = res.CanonName
		}

		for _, ip := range res.IPList {
			ip4 := ip.To4()
			if req.Question[0].Qtype == dns.TypeA && ip4 != nil {
				a := s.genAAnswer(req, ip4)
				a.Hdr.Name = dns.Fqdn(name)
				resp.Answer = append(resp.Answer, a)
			} else if req.Question[0].Qtype == dns.TypeAAAA && ip4 == nil {
				a := s.genAAAAAnswer(req, ip)
				a.Hdr.Name = dns.Fqdn(name)
				resp.Answer = append(resp.Answer, a)
			}
		}

		d.Res = resp

	} else if res.Reason == dnsfilter.ReasonRewrite && len(res.CanonName) != 0 {
		ctx.origQuestion = d.Req.Question[0]
		// resolve canonical name, not the original host name
		d.Req.Question[0].Name = dns.Fqdn(res.CanonName)
	}

	return &res, err
}

// If response contains CNAME, A or AAAA records, we apply filtering to each canonical host name or IP address.
// If this is a match, we set a new response in d.Res and return.
func (s *Server) filterDNSResponse(ctx *dnsContext) (*dnsfilter.Result, error) {
	d := ctx.proxyCtx
	for _, a := range d.Res.Answer {
		host := ""

		switch v := a.(type) {
		case *dns.CNAME:
			log.Debug("DNSFwd: Checking CNAME %s for %s", v.Target, v.Hdr.Name)
			host = strings.TrimSuffix(v.Target, ".")

		case *dns.A:
			host = v.A.String()
			log.Debug("DNSFwd: Checking record A (%s) for %s", host, v.Hdr.Name)

		case *dns.AAAA:
			host = v.AAAA.String()
			log.Debug("DNSFwd: Checking record AAAA (%s) for %s", host, v.Hdr.Name)

		default:
			continue
		}

		s.RLock()
		// Synchronize access to s.dnsFilter so it won't be suddenly uninitialized while in use.
		// This could happen after proxy server has been stopped, but its workers are not yet exited.
		if !s.conf.ProtectionEnabled || s.dnsFilter == nil {
			s.RUnlock()
			continue
		}
		res, err := s.dnsFilter.CheckHostRules(host, d.Req.Question[0].Qtype, ctx.setts)
		s.RUnlock()

		if err != nil {
			return nil, err

		} else if res.IsFiltered {
			d.Res = s.genDNSFilterMessage(d, &res)
			log.Debug("DNSFwd: Matched %s by response: %s", d.Req.Question[0].Name, host)
			return &res, nil
		}
	}

	return nil, nil
}

// Create a DNS response by DNS request and set necessary flags
func (s *Server) makeResponse(req *dns.Msg) *dns.Msg {
	resp := dns.Msg{}
	resp.SetReply(req)
	resp.RecursionAvailable = true
	resp.Compress = true
	return &resp
}

// genDNSFilterMessage generates a DNS message corresponding to the filtering result
func (s *Server) genDNSFilterMessage(d *proxy.DNSContext, result *dnsfilter.Result) *dns.Msg {
	m := d.Req

	if m.Question[0].Qtype != dns.TypeA && m.Question[0].Qtype != dns.TypeAAAA {
		return s.genNXDomain(m)
	}

	switch result.Reason {
	case dnsfilter.FilteredSafeBrowsing:
		return s.genBlockedHost(m, s.conf.SafeBrowsingBlockHost, d)
	case dnsfilter.FilteredParental:
		return s.genBlockedHost(m, s.conf.ParentalBlockHost, d)
	default:
		// If the query was filtered by "Safe search", dnsfilter also must return
		// the IP address that must be used in response.
		// In this case regardless of the filtering method, we should return it
		if result.Reason == dnsfilter.FilteredSafeSearch && result.IP != nil {
			return s.genResponseWithIP(m, result.IP)
		}

		if s.conf.BlockingMode == "null_ip" {
			// it means that we should return 0.0.0.0 or :: for any blocked request

			switch m.Question[0].Qtype {
			case dns.TypeA:
				return s.genARecord(m, []byte{0, 0, 0, 0})
			case dns.TypeAAAA:
				return s.genAAAARecord(m, net.IPv6zero)
			}

		} else if s.conf.BlockingMode == "custom_ip" {
			// means that we should return custom IP for any blocked request

			switch m.Question[0].Qtype {
			case dns.TypeA:
				return s.genARecord(m, s.conf.BlockingIPAddrv4)
			case dns.TypeAAAA:
				return s.genAAAARecord(m, s.conf.BlockingIPAddrv6)
			}

		} else if s.conf.BlockingMode == "nxdomain" {
			// means that we should return NXDOMAIN for any blocked request

			return s.genNXDomain(m)
		}

		// Default blocking mode
		// If there's an IP specified in the rule, return it
		// If there is no IP, return NXDOMAIN
		if result.IP != nil {
			return s.genResponseWithIP(m, result.IP)
		}
		return s.genNXDomain(m)
	}
}

func (s *Server) genServerFailure(request *dns.Msg) *dns.Msg {
	resp := dns.Msg{}
	resp.SetRcode(request, dns.RcodeServerFailure)
	resp.RecursionAvailable = true
	return &resp
}

func (s *Server) genARecord(request *dns.Msg, ip net.IP) *dns.Msg {
	resp := s.makeResponse(request)
	resp.Answer = append(resp.Answer, s.genAAnswer(request, ip))
	return resp
}

func (s *Server) genAAAARecord(request *dns.Msg, ip net.IP) *dns.Msg {
	resp := s.makeResponse(request)
	resp.Answer = append(resp.Answer, s.genAAAAAnswer(request, ip))
	return resp
}

func (s *Server) genAAnswer(req *dns.Msg, ip net.IP) *dns.A {
	answer := new(dns.A)
	answer.Hdr = dns.RR_Header{
		Name:   req.Question[0].Name,
		Rrtype: dns.TypeA,
		Ttl:    s.conf.BlockedResponseTTL,
		Class:  dns.ClassINET,
	}
	answer.A = ip
	return answer
}

func (s *Server) genAAAAAnswer(req *dns.Msg, ip net.IP) *dns.AAAA {
	answer := new(dns.AAAA)
	answer.Hdr = dns.RR_Header{
		Name:   req.Question[0].Name,
		Rrtype: dns.TypeAAAA,
		Ttl:    s.conf.BlockedResponseTTL,
		Class:  dns.ClassINET,
	}
	answer.AAAA = ip
	return answer
}

// generate DNS response message with an IP address
func (s *Server) genResponseWithIP(req *dns.Msg, ip net.IP) *dns.Msg {
	if req.Question[0].Qtype == dns.TypeA && ip.To4() != nil {
		return s.genARecord(req, ip.To4())
	} else if req.Question[0].Qtype == dns.TypeAAAA &&
		len(ip) == net.IPv6len && ip.To4() == nil {
		return s.genAAAARecord(req, ip)
	}

	// empty response
	resp := s.makeResponse(req)
	return resp
}

func (s *Server) genBlockedHost(request *dns.Msg, newAddr string, d *proxy.DNSContext) *dns.Msg {

	ip := net.ParseIP(newAddr)
	if ip != nil {
		return s.genResponseWithIP(request, ip)
	}

	// look up the hostname, TODO: cache
	replReq := dns.Msg{}
	replReq.SetQuestion(dns.Fqdn(newAddr), request.Question[0].Qtype)
	replReq.RecursionDesired = true

	newContext := &proxy.DNSContext{
		Proto:     d.Proto,
		Addr:      d.Addr,
		StartTime: time.Now(),
		Req:       &replReq,
	}

	err := s.dnsProxy.Resolve(newContext)
	if err != nil {
		log.Printf("Couldn't look up replacement host '%s': %s", newAddr, err)
		return s.genServerFailure(request)
	}

	resp := s.makeResponse(request)
	if newContext.Res != nil {
		for _, answer := range newContext.Res.Answer {
			answer.Header().Name = request.Question[0].Name
			resp.Answer = append(resp.Answer, answer)
		}
	}

	return resp
}

// Make a CNAME response
func (s *Server) genCNAMEAnswer(req *dns.Msg, cname string) *dns.CNAME {
	answer := new(dns.CNAME)
	answer.Hdr = dns.RR_Header{
		Name:   req.Question[0].Name,
		Rrtype: dns.TypeCNAME,
		Ttl:    s.conf.BlockedResponseTTL,
		Class:  dns.ClassINET,
	}
	answer.Target = dns.Fqdn(cname)
	return answer
}

func (s *Server) genNXDomain(request *dns.Msg) *dns.Msg {
	resp := dns.Msg{}
	resp.SetRcode(request, dns.RcodeNameError)
	resp.RecursionAvailable = true
	resp.Ns = s.genSOA(request)
	return &resp
}

func (s *Server) genSOA(request *dns.Msg) []dns.RR {
	zone := ""
	if len(request.Question) > 0 {
		zone = request.Question[0].Name
	}

	soa := dns.SOA{
		// values copied from verisign's nonexistent .com domain
		// their exact values are not important in our use case because they are used for domain transfers between primary/secondary DNS servers
		Refresh: 1800,
		Retry:   900,
		Expire:  604800,
		Minttl:  86400,
		// copied from AdGuard DNS
		Ns:     "fake-for-negative-caching.adguard.com.",
		Serial: 100500,
		// rest is request-specific
		Hdr: dns.RR_Header{
			Name:   zone,
			Rrtype: dns.TypeSOA,
			Ttl:    s.conf.BlockedResponseTTL,
			Class:  dns.ClassINET,
		},
		Mbox: "hostmaster.", // zone will be appended later if it's not empty or "."
	}
	if soa.Hdr.Ttl == 0 {
		soa.Hdr.Ttl = defaultValues.BlockedResponseTTL
	}
	if len(zone) > 0 && zone[0] != '.' {
		soa.Mbox += zone
	}
	return []dns.RR{&soa}
=======
>>>>>>> 1f954ab6
}<|MERGE_RESOLUTION|>--- conflicted
+++ resolved
@@ -176,37 +176,6 @@
 		return err
 	}
 
-<<<<<<< HEAD
-	proxyConfig := proxy.Config{
-		UDPListenAddr:          s.conf.UDPListenAddr,
-		TCPListenAddr:          s.conf.TCPListenAddr,
-		Ratelimit:              int(s.conf.Ratelimit),
-		RatelimitWhitelist:     s.conf.RatelimitWhitelist,
-		RefuseAny:              s.conf.RefuseAny,
-		CacheEnabled:           true,
-		CacheSizeBytes:         int(s.conf.CacheSize),
-		CacheMinTTL:            s.conf.CacheMinTTL,
-		CacheMaxTTL:            s.conf.CacheMaxTTL,
-		BeforeRequestHandler:   s.beforeRequestHandler,
-		RequestHandler:         s.handleDNSRequest,
-		AllServers:             s.conf.AllServers,
-		EnableEDNSClientSubnet: s.conf.EnableEDNSClientSubnet,
-		UpstreamConfig: &proxy.UpstreamConfig{
-			Upstreams:               s.conf.Upstreams,
-			DomainReservedUpstreams: s.conf.DomainsReservedUpstreams,
-		},
-	}
-
-	intlProxyConfig := proxy.Config{
-		CacheEnabled:   true,
-		CacheSizeBytes: 4096,
-		UpstreamConfig: &proxy.UpstreamConfig{
-			Upstreams:               s.conf.Upstreams,
-			DomainReservedUpstreams: s.conf.DomainsReservedUpstreams,
-		},
-	}
-	s.internalProxy = &proxy.Proxy{Config: intlProxyConfig}
-=======
 	// 3. Create DNS proxy configuration
 	// --
 	var proxyConfig proxy.Config
@@ -218,7 +187,6 @@
 	// 4. Prepare a DNS proxy instance that we use for internal DNS queries
 	// --
 	s.prepareIntlProxy()
->>>>>>> 1f954ab6
 
 	// 5. Initialize DNS access module
 	// --
@@ -228,45 +196,8 @@
 		return err
 	}
 
-<<<<<<< HEAD
-	if s.conf.TLSListenAddr != nil && len(s.conf.CertificateChainData) != 0 && len(s.conf.PrivateKeyData) != 0 {
-		proxyConfig.TLSListenAddr = s.conf.TLSListenAddr
-		s.conf.cert, err = tls.X509KeyPair(s.conf.CertificateChainData, s.conf.PrivateKeyData)
-		if err != nil {
-			return errorx.Decorate(err, "Failed to parse TLS keypair")
-		}
-
-		if s.conf.StrictSNICheck {
-			x, err := x509.ParseCertificate(s.conf.cert.Certificate[0])
-			if err != nil {
-				return errorx.Decorate(err, "x509.ParseCertificate(): %s", err)
-			}
-			if len(x.DNSNames) != 0 {
-				s.conf.dnsNames = x.DNSNames
-				log.Debug("DNS: using DNS names from certificate's SAN: %v", x.DNSNames)
-				sort.Strings(s.conf.dnsNames)
-			} else {
-				s.conf.dnsNames = append(s.conf.dnsNames, x.Subject.CommonName)
-				log.Debug("DNS: using DNS name from certificate's CN: %s", x.Subject.CommonName)
-			}
-		}
-
-		proxyConfig.TLSConfig = &tls.Config{
-			GetCertificate: s.onGetCertificate,
-			MinVersion:     tls.VersionTLS12,
-		}
-	}
-	upstream.RootCAs = s.conf.TLSv12Roots
-	upstream.CipherSuites = s.conf.TLSCiphers
-
-	if proxyConfig.UpstreamConfig == nil || len(proxyConfig.UpstreamConfig.Upstreams) == 0 {
-		log.Fatal("len(proxyConfig.Upstreams) == 0")
-	}
-
-=======
 	// 6. Register web handlers if necessary
 	// --
->>>>>>> 1f954ab6
 	if !webRegistered && s.conf.HTTPRegister != nil {
 		webRegistered = true
 		s.registerHandlers()
@@ -341,7 +272,6 @@
 	if p != nil { // an attempt to protect against race in case we're here after Close() was called
 		p.ServeHTTP(w, r)
 	}
-<<<<<<< HEAD
 }
 
 // Get IP address from net.Addr object
@@ -1033,6 +963,4 @@
 		soa.Mbox += zone
 	}
 	return []dns.RR{&soa}
-=======
->>>>>>> 1f954ab6
 }